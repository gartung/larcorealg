--- conflicted
+++ resolved
@@ -1030,61 +1030,6 @@
   //......................................................................
   void GeometryCore::BuildGeometry(geo::GeometryBuilder& builder) {
     
-<<<<<<< HEAD
-    Path_t toPath(PathIndex_t const& pathIndex) const
-      { return toPath(pRoot, pathIndex); }
-    
-    static PathIndex_t toPathIndex(Path_t const& path)
-      {
-        assert(!path.empty());
-        PathIndex_t indices;
-        auto itParent = path.begin();
-        auto itDaughter = itParent;
-        while (++itDaughter != path.end()) {
-          indices.push_back(findDaughterIndex(*itDaughter, *itParent));
-          itParent = itDaughter;
-        }
-        return indices;
-      } // toPathIndex()
-    
-    static Path_t toPath
-      (TGeoNode const* rootNode, PathIndex_t const& pathIndex)
-      {
-         Path_t path;
-         path.push_back(rootNode);
-         TGeoNode const* pCurrentNode = path.back();
-         for (std::size_t daughterIndex: pathIndex) {
-           pCurrentNode = pCurrentNode->GetVolume()->GetNode(daughterIndex);
-           path.push_back(pCurrentNode);
-         }
-         return path;
-      } // toPath()
-    
-    static PathIndex_t emptyPathIndex() { return {}; }
-    static Path_t emptyPath() { return {}; }
-    
-      private:
-    TGeoNode const* pRoot = nullptr;
-
-    static std::size_t findDaughterIndex
-      (TGeoNode const* pDaughter, TGeoNode const* pParent)
-      {
-         assert(pParent);
-         std::size_t n = pParent->GetNdaughters();
-         for (std::size_t i = 0U; i < n; ++i) {
-           if (pParent->GetDaughter(i) == pDaughter) return i;
-         }
-         throw std::runtime_error("Node is not daughter of specified parent!");
-      } // findDaughterIndex()
-    
-  }; // class ROOTGeoPathBuilder
- 
- 
-  //......................................................................
-  void GeometryCore::BuildGeometry(geo::GeometryBuilder& builder) {
-    
-=======
->>>>>>> e4de8b84
     geo::GeoNodePath path{ gGeoManager->GetTopNode() };
     Cryostats()
       = geo::GeometryBuilder::moveToColl(builder.extractCryostats(path));
