/**
 * @file   larcorealg/CoreUtils/SortByPointers.h
 * @brief  Silly utility to sort vectors indirectly.
 * @author Gianluca Petrillo (petrillo@fnal.gov)
 * @date   September 28, 2017
 *
 * This library is header-only.
 */

#ifndef LARCOREALG_COREUTILS_SORTBYPOINTER_H
#define LARCOREALG_COREUTILS_SORTBYPOINTER_H

// LArSoft libraries
#include "larcorealg/CoreUtils/makeValueIndex.h"
#include "larcorealg/CoreUtils/MetaUtils.h" // util::is_unique_ptr_v<>

// C/C++ standard libraries
#include <vector>
#include <algorithm> // std::transform(), std::sort()
#include <memory> // std::addressof()
#include <iterator> // std::back_inserter()
#include <utility> // std::move()
#include <type_traits> // std::add_pointer_t


namespace util {

  namespace details {

    template <typename Coll, typename PtrColl>
    struct MoveFromPointersImpl;

  } // namespace details


  //----------------------------------------------------------------------------
  /**
   * @brief Creates a STL vector with pointers to data from another collection.
   * @tparam Coll type of collection of data
   * @param coll data collection
   * @return a STL vector with pointers to `coll` data elements, with same order
   * 
   * The returned collection hosts pointers to elements with the same
   * constantness as the original collection (usually, non-const).
   */
  template <typename Coll>
  auto makePointerVector(Coll& coll);


  //----------------------------------------------------------------------------
  /**
   * @brief Moves the content from a collection of pointers to one of data.
   * @tparam Coll type of collection of data
   * @tparam PtrColl type of collection of pointers to data
   * @param dest collection to be filled
   * @param src collection with the pointers to data to be moved
   *
   * The data pointed from each pointer in `src` is moved into `dest`.
   * The destination collection is cleared first, and `Coll` must support both
   * `clear()` and `push_back()`
   *
   */
  template <typename Coll, typename PtrColl>
  void MoveFromPointers(Coll& dest, PtrColl& src)
    { details::MoveFromPointersImpl<Coll, PtrColl>::move(dest, src); }


  //----------------------------------------------------------------------------
  /**
   * @brief Applies sorting indirectly, minimizing data copy.
   * @tparam Coll type of collection to be sorted
   * @tparam Sorter type of sorter
   * @param coll collection to be sorted
   * @param sorter functor sorting a vector of pointers (`makePointerVector()`)
   *
   * The `sorter` functor can receive a reference to a vector as the one
   * produced by `makePointerVector(coll)` (that is, a C++ STL vector of
   * pointers to the value type of `Coll`), and sort it "in place".
   * The container `Comp` must implement `push_back()` call in a `std::vector`
   * fashion.
   *
   * The algorithm is equivalent to the following:
   * -# create a parallel vector of pointers to the data
   * -# sort the data pointers (delegating to `sorter`)
   * -# move the data, sorted, from the original collection to a new one
   * -# replace the content of cont with the one from the sorted collection
   *
   * Single elements are moved from the original collection to a new one.
   *
   * The data elements of `Coll` must be moveable, as `Coll` itself must be.
   *
   * @note Use this algorithm only as a last resort, as there are usually better
   *       ways to sort collections than this one, which is not even
   *       particularly optimized.
   *
   */
  template <typename Coll, typename Sorter>
  void SortByPointers(Coll& coll, Sorter sorter);


  //----------------------------------------------------------------------------
  /**
   * @brief Sorts a vector of unique pointers using a C pointer sorter.
   * @tparam Coll type of collection to be sorted
   * @tparam Sorter type of sorter function
   * @param coll collection to be sorted
   * @param sorter sorting procedure
   * 
   * This adapter moves the unique pointers around to match a sorted version of
   * source.
   * This is an expensive procedure, implying the creation of a temporary
   * vector and of additional supporting data: avoid it if at all possible.
   */
  template <typename Coll, typename Sorter>
  void SortUniquePointers(Coll& coll, Sorter&& sorter);
  
  
  //----------------------------------------------------------------------------

} // namespace util


//------------------------------------------------------------------------------
//---  Template implementation
//------------------------------------------------------------------------------
namespace util::details {
  
  //----------------------------------------------------------------------------
  template <typename Coll, typename = void>
  struct PointerVectorMaker {
    
    static auto make(Coll& coll) {
      
      using std::begin, std::end;
      
<<<<<<< HEAD
      using coll_t = Coll;
      using iterator_t = decltype(begin(coll));
      using pointer_type = typename iterator_t::pointer;
=======
      using pointer_type = decltype(&*begin(coll));
>>>>>>> 00505a47
      using ptr_coll_t = std::vector<pointer_type>;

      auto const n = coll.size();

      //
      // create the collection of pointers to data
      //
      ptr_coll_t ptrs;
      ptrs.reserve(n);
      std::transform(begin(coll), end(coll), std::back_inserter(ptrs),
<<<<<<< HEAD
        [](auto& obj){ return std::addressof(obj); });
=======
        [](auto& obj){ return &obj; });
>>>>>>> 00505a47

      return ptrs;

    } // make()
    
  }; // struct PointerVectorMaker<>
  
  
  template <typename Coll>
  struct PointerVectorMaker
    <Coll, std::enable_if_t<util::is_unique_ptr_v<typename Coll::value_type>>>
  {
    
    
    static auto make(Coll& coll) {
      
      
      using coll_t = Coll;
      using unique_ptr_t = typename coll_t::value_type;
      using value_type = typename unique_ptr_t::element_type;
      using pointer_type = std::add_pointer_t<value_type>;
      using ptr_coll_t = std::vector<pointer_type>;
      
      static_assert(util::is_unique_ptr_v<unique_ptr_t>); // kind of silly now
      
      using std::size;
      auto const n = size(coll);

      //
      // create the collection of pointers to data
      //
      ptr_coll_t ptrs;
      ptrs.reserve(n);
      std::transform(coll.begin(), coll.end(), std::back_inserter(ptrs),
        [](auto& obj){ return obj.get(); });

      return ptrs;

    } // make()
    
  }; // struct PointerVectorMaker<unique_ptr>
  
  
  
  //----------------------------------------------------------------------------
  
  
} // namespace util::details



//------------------------------------------------------------------------------
template <typename Coll>
auto util::makePointerVector(Coll& coll)
  { return details::PointerVectorMaker<Coll>::make(coll); }


//------------------------------------------------------------------------------
template <typename Coll, typename Sorter>
void util::SortByPointers(Coll& coll, Sorter sorter) {

  using coll_t = Coll;

  //
  // create the collection of pointers to data
  //
  auto ptrs = makePointerVector(coll);

  //
  // delegate the sorting by pointers
  //
  sorter(ptrs);

  //
  // create a sorted collection moving the content from the original one
  //
  coll_t sorted;
  MoveFromPointers(sorted, ptrs);

  //
  // replace the old container with the new one
  //
  coll = std::move(sorted);

} // util::SortByPointers()


//------------------------------------------------------------------------------
template <typename Coll, typename Sorter>
void util::SortUniquePointers(Coll& coll, Sorter&& sorter) {

  using Collection_t = Coll;
  using UPtr_t = typename Collection_t::value_type;
  
  static_assert(util::is_unique_ptr_v<UPtr_t>);

  //
  // create the collection of pointers to data
  //
  auto ptrs = makePointerVector(coll);
  
  // data pointer -> index
  auto const ptrIndex = util::makeValueIndex(ptrs);
  
  //
  // delegate the sorting by pointers
  //
  sorter(ptrs);

  //
  // create a sorted collection moving the content from the original one
  //
  Collection_t sorted;
  for (auto const& dataPtr: ptrs) {
    std::size_t const originalIndex = ptrIndex.at(dataPtr);
    sorted.emplace_back(std::move(coll[originalIndex]));
  }
  
  //
  // replace the old container with the new one
  //
  coll = std::move(sorted);

} // util::SortUniquePointers()


//------------------------------------------------------------------------------
namespace util {
  namespace details {

    template <typename Coll, typename PtrColl>
    void moveFromPointersImplBase(Coll& dest, PtrColl& src)
      { for (auto&& ptr: src) dest.push_back(std::move(*ptr)); }


    template <typename Coll, typename PtrColl>
    struct MoveFromPointersImpl {
      static void move(Coll& dest, PtrColl& src)
        {
          dest.clear();
          moveFromPointersImplBase(dest, src);
        }
    }; // struct MoveFromPointersImpl


    template <typename Data, typename PtrColl>
    struct MoveFromPointersImpl<std::vector<Data>, PtrColl> {
      static void move(std::vector<Data>& dest, PtrColl& src)
        {
          dest.clear();
          dest.reserve(src.size());
          moveFromPointersImplBase(dest, src);
        }
    }; // struct MoveFromPointersImpl

  } // namespace details
} // namespace util


//------------------------------------------------------------------------------

#endif // LARCOREALG_COREUTILS_SORTBYPOINTER_H<|MERGE_RESOLUTION|>--- conflicted
+++ resolved
@@ -133,13 +133,7 @@
       
       using std::begin, std::end;
       
-<<<<<<< HEAD
-      using coll_t = Coll;
-      using iterator_t = decltype(begin(coll));
-      using pointer_type = typename iterator_t::pointer;
-=======
-      using pointer_type = decltype(&*begin(coll));
->>>>>>> 00505a47
+      using pointer_type = decltype(std::addressof(*begin(coll)));
       using ptr_coll_t = std::vector<pointer_type>;
 
       auto const n = coll.size();
@@ -150,11 +144,7 @@
       ptr_coll_t ptrs;
       ptrs.reserve(n);
       std::transform(begin(coll), end(coll), std::back_inserter(ptrs),
-<<<<<<< HEAD
         [](auto& obj){ return std::addressof(obj); });
-=======
-        [](auto& obj){ return &obj; });
->>>>>>> 00505a47
 
       return ptrs;
 
