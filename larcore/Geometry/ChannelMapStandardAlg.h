--- conflicted
+++ resolved
@@ -12,12 +12,8 @@
 #include <set>
 #include <iostream>
 
-<<<<<<< HEAD
-#include "larcore/SimpleTypesAndConstants/geo_types.h"
-#include "larcore/SimpleTypesAndConstants/readout_types.h" // readout::TPCsetID, ...
-=======
+#include "larcoreobj/SimpleTypesAndConstants/readout_types.h" // readout::TPCsetID, ...
 #include "larcoreobj/SimpleTypesAndConstants/geo_types.h"
->>>>>>> 1923c22f
 #include "larcore/Geometry/ChannelMapAlg.h"
 #include "larcore/Geometry/GeoObjectSorterStandard.h"
 #include "fhiclcpp/ParameterSet.h"
@@ -30,20 +26,14 @@
 
     ChannelMapStandardAlg(fhicl::ParameterSet const& p);
     
-<<<<<<< HEAD
-    void                     Initialize( GeometryData_t& geodata ) override;
-    void                     Uninitialize();
-    std::vector<WireID>      ChannelToWire(raw::ChannelID_t channel)     const;
-    unsigned int             Nchannels()                                 const;
-   /// @brief Returns the number of channels in the specified ROP
-   /// @return number of channels in the specified ROP, 0 if non-existent
-    virtual unsigned int     Nchannels(readout::ROPID const& ropid) const override;
-=======
     virtual void                Initialize( GeometryData_t& geodata ) override;
     virtual void                Uninitialize() override;
     virtual std::vector<WireID> ChannelToWire(raw::ChannelID_t channel) const override;
     virtual unsigned int        Nchannels() const override;
->>>>>>> 1923c22f
+
+    /// @brief Returns the number of channels in the specified ROP
+    /// @return number of channels in the specified ROP, 0 if non-existent
+    virtual unsigned int        Nchannels(readout::ROPID const& ropid) const override;
 
     //@{
     virtual double WireCoordinate
